# Copyright (c) 2016-present, Facebook, Inc.
#
# This source code is licensed under the MIT license found in the
# LICENSE file in the root directory of this source tree.

import os
import sys
import unittest
from unittest.mock import call, patch

from .. import CONFIGURATION_FILE, EnvironmentException, number_of_workers
from ..configuration import (  # noqa
    Configuration,
    InvalidConfiguration,
    SearchPathElement,
)


class ConfigurationTest(unittest.TestCase):
    @patch("os.path.abspath", side_effect=lambda path: path)
    @patch("os.path.isdir", return_value=True)
    @patch("os.access", return_value=True)
    @patch("builtins.open")
    @patch("json.load")
    @patch.object(os, "getenv", return_value=None)
    @patch.object(Configuration, "_validate")
    def test_init(
        self,
        configuration_validate,
        os_environ,
        json_load,
        builtins_open,
        access,
        isdir,
        _abspath,
    ) -> None:
        json_load.side_effect = [
            {
                "source_directories": ["a"],
                "logger": "/usr/logger",
                "ignore_all_errors": ["buck-out/dev/gen"],
            },
            {},
        ]
        configuration = Configuration()
        self.assertEqual(configuration.analysis_directories, ["a"])
        self.assertEqual(configuration.targets, [])
        self.assertEqual(configuration.logger, "/usr/logger")
        self.assertEqual(configuration.ignore_all_errors, ["buck-out/dev/gen"])

        json_load.side_effect = [
            {"source_directories": ["a"]},
            {"source_directories": ["a"]},
            {},
        ]
        configuration = Configuration("local/path")
        self.assertEqual(configuration.analysis_directories, ["local/path/a"])

        json_load.side_effect = [{"targets": ["//a/b/c"], "disabled": 1}, {}]
        configuration = Configuration()
        self.assertEqual(configuration.targets, ["//a/b/c"])
        self.assertEqual(configuration.analysis_directories, [])
        self.assertEqual(configuration.version_hash, "unversioned")
        self.assertEqual(configuration.logger, None)
        self.assertEqual(configuration.ignore_all_errors, [])
        self.assertTrue(configuration.disabled)

        json_load.side_effect = [{"typeshed": "TYPESHED/"}, {}]
        configuration = Configuration()
        self.assertEqual(configuration.typeshed, "TYPESHED/")
        self.assertEqual(configuration.number_of_workers, number_of_workers())

        json_load.side_effect = [
            {
                "search_path": ["additional/"],
                "version": "VERSION",
                "typeshed": "TYPE/%V/SHED/",
                "workers": 20,
            },
            {},
        ]
        configuration = Configuration()
        self.assertEqual(configuration.typeshed, "TYPE/VERSION/SHED/")
        self.assertEqual(configuration.search_path, [SearchPathElement("additional/")])
        self.assertEqual(configuration.number_of_workers, 20)
        self.assertEqual(configuration.taint_models_path, None)

        json_load.side_effect = [
            {
                "search_path": [
                    "additional/",
                    {"root": "root/", "subdirectory": "subdirectory"},
                ],
                "version": "VERSION",
                "typeshed": "TYPE/%V/SHED/",
                "workers": 20,
            },
            {},
        ]
        configuration = Configuration()
        self.assertEqual(configuration.typeshed, "TYPE/VERSION/SHED/")
        self.assertEqual(
            configuration.search_path, ["additional/", "root/$subdirectory"]
        )
        self.assertEqual(configuration.number_of_workers, 20)
        self.assertEqual(configuration.taint_models_path, None)

        json_load.side_effect = [
            {
                "search_path": [{"woot": "root/", "subdirectory": "subdirectory"}],
                "version": "VERSION",
                "typeshed": "TYPE/%V/SHED/",
                "workers": 20,
            },
            {},
        ]
        with self.assertRaises(InvalidConfiguration):
            Configuration()

        json_load.side_effect = [
            {
                "search_path": "simple_string/",
                "version": "VERSION",
                "typeshed": "TYPE/%V/SHED/",
                "taint_models_path": ".pyre/taint_models",
            },
            {},
        ]
        configuration = Configuration()
        self.assertEqual(configuration.typeshed, "TYPE/VERSION/SHED/")
        self.assertEqual(configuration.search_path, ["simple_string/"])
        self.assertEqual(configuration.taint_models_path, ".pyre/taint_models")

        # Test loading of additional directories in the search path
        # via environment $PYTHONPATH.
        json_load.side_effect = [
            {"search_path": ["json/", "file/"], "typeshed": "TYPESHED/"},
            {},
        ]
        with patch.object(os, "getenv", return_value="additional/:directories/"):
            with patch.object(os.path, "isdir", return_value=True):
                configuration = Configuration(
                    search_path=[
                        SearchPathElement("command/"),
                        SearchPathElement("line/"),
                    ],
                    preserve_pythonpath=True,
                )
                self.assertEqual(configuration.typeshed, "TYPESHED/")
                self.assertEqual(
                    configuration.search_path,
                    [
<<<<<<< HEAD
                        "additional/",
                        "directories/",
                        *[i for i in sys.path if os.path.isdir(i)],
                        # inheriting the environment path
                        "command/",
                        "line/",
                        "json/",
                        "file/",
=======
                        SearchPathElement("additional/"),
                        SearchPathElement("directories/"),
                        SearchPathElement("command/"),
                        SearchPathElement("line/"),
                        SearchPathElement("json/"),
                        SearchPathElement("file/"),
>>>>>>> 1ee8d93b
                    ],
                )

        # Test case where we ignore the PYTHONPATH environment variable.
        json_load.side_effect = [
            {"search_path": ["json/", "file/"], "typeshed": "TYPESHED/"},
            {},
        ]
        with patch.object(os, "getenv", return_value="additional/:directories/"):
            with patch.object(os.path, "isdir", return_value=True):
                configuration = Configuration(
                    search_path=[
                        SearchPathElement("command/"),
                        SearchPathElement("line/"),
                    ],
                    preserve_pythonpath=False,
                )
                self.assertEqual(configuration.typeshed, "TYPESHED/")
                self.assertEqual(
                    configuration.search_path, ["command/", "line/", "json/", "file/"]
                )

        # Test manual loading of the binary
        json_load.side_effect = [{}, {}]
        configuration = Configuration(binary="some/file/path/")
        self.assertEqual(configuration.binary, "some/file/path/")

        # Test manual loading of typeshed directory.
        json_load.side_effect = [{}, {}]
        configuration = Configuration(typeshed="some/directory/path/")
        self.assertEqual(configuration.typeshed, "some/directory/path/")

        json_load.side_effect = [{"binary": "/binary"}, {}]
        configuration = Configuration()
        self.assertEqual(configuration.binary, "/binary")

        json_load.side_effect = [{"version": "VERSION", "binary": "/%V/binary"}, {}]
        configuration = Configuration()
        self.assertEqual(configuration.binary, "/VERSION/binary")

        # Test version override
        with patch.object(os, "getenv", return_value="VERSION_HASH"):
            json_load.side_effect = [{}, {}]
            configuration = Configuration()
            self.assertEqual(configuration.version_hash, "VERSION_HASH")

        with patch.object(os, "getenv", return_value="VERSION_HASH"):
            json_load.side_effect = [
                {"version": "NOT_THIS_VERSION", "typeshed": "TYPE/%V/SHED/"},
                {},
            ]
            configuration = Configuration()
            self.assertEqual(configuration.typeshed, "TYPE/VERSION_HASH/SHED/")

        # Test multiple definitions of the ignore_all_errors files.
        json_load.side_effect = [
            {"ignore_all_errors": ["buck-out/dev/gen"]},
            {"ignore_all_errors": ["buck-out/dev/gen2"]},
        ]
        configuration = Configuration()
        self.assertEqual(
            configuration.ignore_all_errors, ["buck-out/dev/gen", "buck-out/dev/gen2"]
        )

        # Normalize number of workers if zero.
        json_load.side_effect = [{"typeshed": "TYPESHED/", "workers": 0}, {}]
        configuration = Configuration()
        self.assertEqual(configuration.typeshed, "TYPESHED/")
        self.assertEqual(configuration.number_of_workers, number_of_workers())

        json_load.side_effect = [{"exclude": "regexp"}, {}]
        configuration = Configuration()
        self.assertEqual(configuration.excludes, ["regexp"])

        json_load.side_effect = [{"exclude": ["regexp1", "regexp2"]}, {}]
        configuration = Configuration()
        self.assertEqual(configuration.excludes, ["regexp1", "regexp2"])

        json_load.side_effect = [{"exclude": ["regexp1", "regexp2"]}, {}]
        configuration = Configuration(excludes=["regexp3", "regexp4"])
        self.assertEqual(
            configuration.excludes, ["regexp3", "regexp4", "regexp1", "regexp2"]
        )

    @patch("os.path.isfile")
    @patch("os.path.isdir")
    @patch("os.path.exists")
    @patch("os.access")
    # Need to patch this method because this test messes around with
    # isfile/isdir via the patches above. When test optimizations are
    # applied, _apply_defaults goes crazy; hence mock it so it doesn't
    # run - it's not important for this test anyway.
    @patch.object(Configuration, "_apply_defaults")
    @patch.object(Configuration, "_validate")
    def test_configurations(
        self,
        configuration_validate,
        configuration_defaults,
        os_access,
        os_path_exists,
        os_path_isdir,
        os_path_isfile,
    ) -> None:
        # Assume all paths are valid.
        os_access.return_value = True
        os_path_exists.return_value = True

        # Try with directories first.
        os_path_isdir.return_value = True
        os_path_isfile.return_value = False

        with patch.object(Configuration, "_read") as Configuration_read:
            configuration = Configuration()
            Configuration_read.assert_has_calls(
                [call(CONFIGURATION_FILE + ".local"), call(CONFIGURATION_FILE)]
            )
            self.assertEqual(configuration.local_configuration, None)

        with patch.object(Configuration, "_read") as Configuration_read:
            configuration = Configuration(local_configuration_directory="original")
            Configuration_read.assert_has_calls(
                [
                    call("original/" + CONFIGURATION_FILE + ".local"),
                    call(CONFIGURATION_FILE + ".local"),
                    call(CONFIGURATION_FILE),
                ]
            )
            self.assertEqual(
                configuration.local_configuration,
                "original/" + CONFIGURATION_FILE + ".local",
            )
        with patch.object(Configuration, "_read") as Configuration_read:
            configuration = Configuration(local_configuration="local")
            Configuration_read.assert_has_calls(
                [
                    call("local/" + CONFIGURATION_FILE + ".local"),
                    call(CONFIGURATION_FILE + ".local"),
                    call(CONFIGURATION_FILE),
                ]
            )
            self.assertEqual(
                configuration.local_configuration,
                "local/" + CONFIGURATION_FILE + ".local",
            )
        with patch.object(Configuration, "_read") as Configuration_read:
            configuration = Configuration(
                local_configuration_directory="original", local_configuration="local"
            )
            Configuration_read.assert_has_calls(
                [
                    call("local/" + CONFIGURATION_FILE + ".local"),
                    call(CONFIGURATION_FILE + ".local"),
                    call(CONFIGURATION_FILE),
                ]
            )
            self.assertEqual(
                configuration.local_configuration,
                "local/" + CONFIGURATION_FILE + ".local",
            )

        # Try with regular configuration files then.
        os_path_isdir.return_value = False
        os_path_isfile.return_value = True
        with patch.object(Configuration, "_read") as Configuration_read:
            configuration = Configuration(
                local_configuration="local/.some_configuration"
            )
            Configuration_read.assert_has_calls(
                [
                    call("local/.some_configuration"),
                    call(CONFIGURATION_FILE + ".local"),
                    call(CONFIGURATION_FILE),
                ]
            )
            self.assertEqual(
                configuration.local_configuration, "local/.some_configuration"
            )

    @patch("os.path.isfile")
    @patch("os.path.isdir")
    @patch("os.path.exists")
    @patch.object(Configuration, "_validate")
    def test_nonexisting_local_configuration(
        self, configuration_validate, os_path_exists, os_path_isdir, os_path_isfile
    ) -> None:
        # Test that a non-existing local configuration directory was provided.
        os_path_exists.return_value = False
        os_path_isdir.return_value = True
        os_path_isfile.return_value = False
        with self.assertRaises(EnvironmentException):
            Configuration(local_configuration="local")

        with self.assertRaises(EnvironmentException):
            Configuration(
                local_configuration_directory="original", local_configuration="local"
            )

        # Test that a non-existing local configuration file was provided.
        os_path_exists.return_value = False
        os_path_isdir.return_value = False
        os_path_isfile.return_value = True
        with self.assertRaises(EnvironmentException):
            Configuration(local_configuration="local/.some_configuration")

        with self.assertRaises(EnvironmentException):
            Configuration(
                local_configuration_directory="original",
                local_configuration="local/.some_configuration",
            )

        # Test an existing local directory, without a configuration file.
        os_path_exists.side_effect = lambda path: not path.endswith(".local")
        os_path_isdir.return_value = lambda path: not path.endswith(".local")
        os_path_isfile.return_value = lambda path: path.endswith(".local")
        with self.assertRaises(EnvironmentException):
            Configuration(local_configuration="localdir")

        with self.assertRaises(EnvironmentException):
            Configuration(
                local_configuration_directory="original", local_configuration="localdir"
            )

    @patch("os.path.isdir")
    @patch.object(Configuration, "_validate")
    def test_empty_configuration(self, configuration_validate, os_path_isdir) -> None:
        os_path_isdir.return_value = False
        # If typeshed is importable, find_typeshed() will behave
        # differently because its 'import typeshed' will
        # succeed. Hence, poison the module cache as described here:
        # https://docs.python.org/3.6/reference/import.html#the-module-cache
        sys.modules["typeshed"] = None

        with patch.object(Configuration, "_read"):
            # __init__.py is in the parent directory.
            directory = os.path.dirname(os.path.dirname(os.path.realpath(__file__)))
            bundled_typeshed_calls = []
            environment_typeshed_calls = []
            while True:
                bundled_typeshed_calls.append(
                    call(os.path.join(directory, "pyre_check/typeshed/"))
                )
                environment_typeshed_calls.append(
                    call(os.path.join(directory, "typeshed/"))
                )
                parent_directory = os.path.dirname(directory)
                if parent_directory == directory:
                    break
                directory = parent_directory
            calls = bundled_typeshed_calls + environment_typeshed_calls

            configuration = Configuration()
            os_path_isdir.assert_has_calls(calls)
            self.assertEqual(configuration.analysis_directories, [])
            self.assertEqual(configuration.targets, [])
            self.assertEqual(configuration.version_hash, "unversioned")
            self.assertEqual(configuration.logger, None)
            self.assertEqual(configuration.ignore_all_errors, [])
            self.assertFalse(configuration.disabled)
            self.assertEqual(configuration._typeshed, None)
            self.assertEqual(configuration.excludes, [])<|MERGE_RESOLUTION|>--- conflicted
+++ resolved
@@ -150,23 +150,16 @@
                 self.assertEqual(
                     configuration.search_path,
                     [
-<<<<<<< HEAD
-                        "additional/",
-                        "directories/",
-                        *[i for i in sys.path if os.path.isdir(i)],
-                        # inheriting the environment path
-                        "command/",
-                        "line/",
-                        "json/",
-                        "file/",
-=======
                         SearchPathElement("additional/"),
                         SearchPathElement("directories/"),
+                        *[
+                            SearchPathElement(i)
+                            for i in sys.path if os.path.isdir(i)
+                        ],
                         SearchPathElement("command/"),
                         SearchPathElement("line/"),
                         SearchPathElement("json/"),
                         SearchPathElement("file/"),
->>>>>>> 1ee8d93b
                     ],
                 )
 
